--- conflicted
+++ resolved
@@ -168,10 +168,6 @@
 
 # Intent reservations from peers: peer_id -> (x, y)
 peer_intent = {}
-<<<<<<< HEAD
-=======
-peer_intent_time = {}
->>>>>>> bfa2d05a
 
 # -----------------------------
 # Soft split (pre-clue only)
@@ -392,11 +388,7 @@
     Ignores:
       - other status fields we don't currently need
     """
-<<<<<<< HEAD
     global peer_intent, first_clue_seen, object_location
-=======
-    global peer_intent, peer_intent_time, first_clue_seen, object_location
->>>>>>> bfa2d05a
 
     # Minimal parsing: "<sender>/<topic>:<payload>"
     try:
@@ -455,10 +447,6 @@
         except ValueError:
             return
         peer_intent[sender] = (ix, iy)
-<<<<<<< HEAD
-=======
-        peer_intent_time[sender] = time.ticks_ms()
->>>>>>> bfa2d05a
         debug_log('intended next move:', sender, peer_intent[sender])
 
 # ---------- ring buffer helpers ----------
@@ -748,15 +736,8 @@
     return cost
 
 def is_peer_intent_active(peer_id):
-<<<<<<< HEAD
     """True if we have a reservation from the given peer."""
     return peer_id in peer_intent
-=======
-    """True if the given peer's reservation is still fresh."""
-    if peer_id not in peer_intent or peer_id not in peer_intent_time:
-        return False
-    return time.ticks_diff(time.ticks_ms(), peer_intent_time[peer_id]) <= INTENT_TTL_MS
->>>>>>> bfa2d05a
 
 def i_should_yield(ix, iy):
     """Deterministic back-off on intent collision.
@@ -764,11 +745,7 @@
     """
     my_id = int(ROBOT_ID)
     for pid, intent in peer_intent.items():
-<<<<<<< HEAD
         if intent == (ix, iy) and my_id > int(pid):
-=======
-        if intent == (ix, iy) and my_id > int(pid) and is_peer_intent_active(pid):
->>>>>>> bfa2d05a
             return True
     return False
 
@@ -860,11 +837,7 @@
 
             # Reservation: avoid peers' intended next cells
             for pid, intent in peer_intent.items():
-<<<<<<< HEAD
                 if intent == (nx, ny):
-=======
-                if is_peer_intent_active(pid) and intent == (nx, ny):
->>>>>>> bfa2d05a
                     new_cost += INTENT_PENALTY
                     break
 
