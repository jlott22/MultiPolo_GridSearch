--- conflicted
+++ resolved
@@ -691,14 +691,9 @@
             if (dx, dy) != cur_dir:
                 new_cost += 1
 
-            # 🔹 Penalty for retracing visited cells
-<<<<<<< HEAD
-            if grid[row(ny)][nx] == 2:   # 2 = visited
+            # 🔹 Penalty for retracing visited cell
+            if grid[i] == 2:   # 2 = visited
                 new_cost += cfg.VISITED_STEP_PENALTY
-=======
-            if grid[i] == 2:   # 2 = visited
-                new_cost += VISITED_STEP_PENALTY
->>>>>>> cfce51c9
 
             # Reward shaping (prefer high reward)
             new_cost -= reward_map[i]
